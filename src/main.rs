--- conflicted
+++ resolved
@@ -1,11 +1,7 @@
 use std::collections::HashMap;
 use std::time::Duration;
 
-<<<<<<< HEAD
 use anyhow::{bail, Error, Result};
-=======
-use anyhow::{Result, bail, Error};
->>>>>>> 6df9fd5f
 use crossbeam::channel::{bounded, Receiver, Sender};
 use crossbeam::thread;
 
@@ -38,13 +34,9 @@
     thread::scope(|scope| {
         for i in 0..RING_SIZE {
             let ss: HashMap<usize, Sender<Msg>> = (0..RING_SIZE)
-<<<<<<< HEAD
-                .map(|j| (j.clone(), chans[j].0.clone()))
-=======
                 .map(|j| {
                     (j.clone(), chans[j].0.clone())
                 })
->>>>>>> 6df9fd5f
                 .filter(|(j, _)| *j != i)
                 .collect::<HashMap<_, _>>();
 
@@ -52,13 +44,9 @@
             let r = chans[i].1.clone();
             let next_id = if i == RING_SIZE - 1 { 0 } else { i + 1 };
 
-<<<<<<< HEAD
-            scope.spawn(move |_| RingMember::new(i, ss, sim_s, r, next_id, 0).run());
-=======
             scope.spawn(
                 move |_| RingMember::new(i, ss, sim_s, r, next_id, 0).run()
             );
->>>>>>> 6df9fd5f
         }
 
         println!("main: election ring created");
@@ -125,29 +113,10 @@
 
 impl RingMember {
     fn new(
-<<<<<<< HEAD
-        id: usize,
-        ss: HashMap<usize, Sender<Msg>>,
-        sim_s: Sender<SimMsg>,
-        r: Receiver<Msg>,
-        next_id: usize,
-        coord_id: usize,
-    ) -> Self {
-        Self {
-            id,
-            sim_active: true,
-            ss,
-            sim_s,
-            r,
-            next_id,
-            coord_id,
-        }
-=======
         id: usize, ss: HashMap<usize, Sender<Msg>>, sim_s: Sender<SimMsg>,
         r: Receiver<Msg>, next_id: usize, coord_id: usize
     ) -> Self {
         Self { id, sim_active: true, ss, sim_s, r, next_id, coord_id }
->>>>>>> 6df9fd5f
     }
 
     fn run(&mut self) -> Result<()> {
@@ -171,12 +140,7 @@
                 if !self.sim_active {
                     Ok(true)
                 } else {
-<<<<<<< HEAD
-                    self.ss
-                        .get(&s_id)
-=======
                     self.ss.get(&s_id)
->>>>>>> 6df9fd5f
                         .ok_or(Error::msg("Unknown sender"))?
                         .send(Msg::Pong)?;
 
@@ -188,20 +152,6 @@
             Msg::Election { body } => {
                 self.vote(body)?;
                 Ok(true)
-<<<<<<< HEAD
-            }
-            Msg::ElectionResult { id } => {
-                self.update_coord(id)?;
-                Ok(true)
-            }
-            Msg::SimToggle { id } => {
-                self.toggle(id)?;
-                Ok(true)
-            }
-            Msg::SimEnd => {
-                self.ss
-                    .get(&self.next_id)
-=======
 			}
             Msg::ElectionResult { id } => {
                 self.update_coord(id)?;
@@ -213,18 +163,13 @@
 			}
             Msg::SimEnd => {
                 self.ss.get(&self.next_id)
->>>>>>> 6df9fd5f
                     .ok_or(Error::msg("Invalid next member id"))?
                     .send(msg)?;
 
                 println!("{}: will now stop", self.id);
                 println!("{}: sent stop signal forward", self.id);
                 Ok(false)
-<<<<<<< HEAD
-            }
-=======
 			}
->>>>>>> 6df9fd5f
         }
     }
 
@@ -234,74 +179,13 @@
         if !self.sim_active && body == [false; RING_SIZE] {
             self.send(Msg::Election { body })?;
 
-<<<<<<< HEAD
-            println!("{}: received election from sim, but am inactive!", self.id);
-=======
             println!(
                 "{}: received election from sim, but am inactive!", self.id
             );
->>>>>>> 6df9fd5f
 
             println!("{}: forwarding election", self.id);
             return Ok(());
         }
-<<<<<<< HEAD
-
-        if !body[self.id] {
-            body[self.id] = true;
-            println!("{}: joined election", self.id);
-
-            let msg = Msg::Election { body };
-            let sent = self.send(msg);
-
-            if sent.is_ok() {
-                println!("{}: forwarding election", self.id);
-                return Ok(());
-            }
-        }
-
-        // Elect the ring member with the lowest id who voted.
-        let winner_id = body
-            .iter()
-            .enumerate()
-            .filter(|(_, b)| **b)
-            .map(|(i, _)| i)
-            .min()
-            .unwrap();
-
-        self.sim_force_send(Msg::ElectionResult { id: winner_id })?;
-        println!("{}: election ended", self.id);
-        println!("{}: {} won the election", self.id, winner_id);
-        println!("{}: sent result forward", self.id);
-        Ok(())
-    }
-
-    /// Update the coordinator id based on the election results.
-    fn update_coord(&mut self, id: usize) -> Result<()> {
-        if self.coord_id == id {
-            self.sim_s.send(SimMsg::ElectionResult { id })?;
-            println!("{}: sent result to sim", self.id);
-            return Ok(());
-        }
-
-        self.sim_force_send(Msg::ElectionResult { id })?;
-        self.coord_id = id;
-
-        println!("{}: {} won the election", self.id, self.coord_id);
-
-        println!("{}: sent result forward", self.id);
-        Ok(())
-    }
-
-    /// Toggle active/inactive if target is self, else send message forward.
-    fn toggle(&mut self, id: usize) -> Result<()> {
-        if id != self.id {
-            self.sim_force_send(Msg::SimToggle { id })?;
-            println!("{}: sent toggle forward", self.id);
-            return Ok(());
-        }
-
-=======
 
         if !body[self.id] {
             body[self.id] = true;
@@ -358,16 +242,11 @@
             return Ok(());
         }
 
->>>>>>> 6df9fd5f
         self.sim_active ^= true;
 
         self.sim_s.send(SimMsg::ConfirmToggle {
             id: self.id,
-<<<<<<< HEAD
-            active: self.sim_active,
-=======
             active: self.sim_active
->>>>>>> 6df9fd5f
         })?;
 
         println!("{}: active = {}", self.id, self.sim_active);
@@ -377,14 +256,6 @@
 
     /// Send a message to the first active member ringwise.
     fn send(&mut self, msg: Msg) -> Result<()> {
-<<<<<<< HEAD
-        let range = (0..RING_SIZE).skip(self.id + 1).chain(0..self.id);
-
-        for i in range {
-            // Ping the next member.
-            self.ss
-                .get(&i)
-=======
         let range = (0..RING_SIZE)
             .skip(self.id + 1)
             .chain(0..self.id);
@@ -392,7 +263,6 @@
         for i in range {
             // Ping the next member.
             self.ss.get(&i)
->>>>>>> 6df9fd5f
                 .ok_or(Error::msg("Missing sender"))?
                 .send(Msg::Ping { s_id: self.id })?;
 
@@ -424,12 +294,7 @@
     /// Send a message ringwise, starting from the next member,
     /// Regardless of whether they are simulating inactivity or not.
     fn sim_force_send(&self, msg: Msg) -> Result<()> {
-<<<<<<< HEAD
-        self.ss
-            .get(&self.next_id)
-=======
         self.ss.get(&self.next_id)
->>>>>>> 6df9fd5f
             .ok_or(Error::msg("Invalid next member id"))?
             .send(msg)?;
 
