--- conflicted
+++ resolved
@@ -4,17 +4,11 @@
 use anyhow::{bail, Error, Result};
 use crossbeam::channel::{bounded, Receiver, Sender};
 use crossbeam::thread;
-<<<<<<< HEAD
 use gag::Redirect;
 
 use std::env;
 use std::fs::{self, OpenOptions};
 use std::path::Path;
-=======
-use std::env;
-use std::fs::File;
-use std::io::prelude::*;
->>>>>>> 942259b2
 
 const RING_SIZE: usize = 3;
 
@@ -72,17 +66,6 @@
     };
 
     // Create a channel for each ring member.
-    let check: String = env::args().collect();
-    let mut read = File::open(check).expect("Unable to find file!");
-    let mut info = String::new();
-    read.read_to_string(&mut info);
-    if check.chars().count() > 1{
-        if info.chars().count() > 1{
-            println!("File read successfully!");
-            //TO DO: fazer coisas com a leitura
-        }
-        println!("Unable to read file!");
-    }
     let chans: [(Sender<Msg>, Receiver<Msg>); RING_SIZE] = (0..RING_SIZE)
         .map(|_| bounded(1))
         .collect::<Vec<_>>()
